--- conflicted
+++ resolved
@@ -59,12 +59,8 @@
             using receivers_distance_type
                 = fixed_shape_container_t<xt_python_selector, grid_data_type, 2>;
 
-<<<<<<< HEAD
-            using dfs_indices_type = xt_tensor_t<py_selector, size_type, 1>;
+            using dfs_indices_type = fixed_shape_container_t<xt_python_selector, size_type, 1>;
             using bfs_indices_type = dfs_indices_type;
-=======
-            using dfs_indices_type = fixed_shape_container_t<xt_python_selector, size_type, 1>;
->>>>>>> e4d391ea
             using nodes_indices_iterator_type = stl_container_iterator_wrapper<dfs_indices_type>;
 
             using basins_type = fixed_shape_container_t<xt_python_selector, size_type, 1>;
@@ -189,12 +185,8 @@
         using receivers_distance_type
             = fixed_shape_container_t<xt_python_selector, grid_data_type, 2>;
 
-<<<<<<< HEAD
-        using dfs_indices_type = xt_tensor_t<py_selector, size_type, 1>;
+        using dfs_indices_type = fixed_shape_container_t<xt_python_selector, size_type, 1>;
         using bfs_indices_type = dfs_indices_type;
-=======
-        using dfs_indices_type = fixed_shape_container_t<xt_python_selector, size_type, 1>;
->>>>>>> e4d391ea
         using nodes_indices_iterator_type = stl_container_iterator_wrapper<dfs_indices_type>;
 
         using basins_type = fixed_shape_container_t<xt_python_selector, size_type, 1>;
